\documentclass[serif]{beamer}  % for 4:3 ratio

% Encoding & packages
\usepackage[utf8]{inputenc}
\usepackage[T1]{fontenc} 
\usepackage{hyperref}
\usepackage{latexsym,amsmath,xcolor,multicol,booktabs,calligra}
\usepackage{graphicx,listings,stackengine}
\usepackage{UoWstyle}

<<<<<<< HEAD

=======
% Author/title info
>>>>>>> fa210e99
\author{
    Giovanni Billo
    \and  
    Andrea Suklan
    \and  
    Carlos Velázquez Fernández
}
\title{Analysis of RL Algorithms for a Simulated Hill Climb Racing Agent}
\date{\small July 28, 2025}

% Custom commands and colors
\def\cmd#1{\texttt{\color{red}\footnotesize $\backslash$#1}}
\def\env#1{\texttt{\color{blue}\footnotesize #1}}
\definecolor{deepblue}{rgb}{0,0,0.5}
\definecolor{deepred}{RGB}{153,0,0}
\definecolor{deepgreen}{rgb}{0,0.5,0}
\definecolor{halfgray}{gray}{0.55}

% Code listing setup
\lstset{
    basicstyle=\ttfamily\tiny,
    keywordstyle=\bfseries\color{deepgreen},
    emphstyle=\ttfamily\color{deepred},
    stringstyle=\color{deepblue},
    numbers=left,
    numberstyle=\tiny\color{halfgray},
    rulesepcolor=\color{red!20!green!20!blue!20},
    frame=shadowbox,
}

\begin{document}

\begin{frame}
    \vfill
    \begin{center}
        \includegraphics[keepaspectratio, scale=0.15]{images/logo.jpg}
        \vspace{1cm}
        \begin{beamercolorbox}[wd=\textwidth,center,rounded=true]{title}
            \textbf{Analysis of RL Algorithms for \\ a Simulated Hill Climb Racing Agent}
        \end{beamercolorbox}
        \vspace{1cm}
        {July 28, 2025}
    \end{center}
    \vfill
\end{frame} 

\begin{frame}    
\tableofcontents[sectionstyle=show,
subsectionstyle=show/shaded/hide,
subsubsectionstyle=show/shaded/hide]
\end{frame}

\section{Problem Definition}

    \begin{frame}{Markov Decision Process}

    A MDP is a \textbf{stochastic model for sequential decision making} defined by a tuple: $$(\mathcal{S}, \mathcal{A}, \mathcal{P}, \mathcal{R}, \gamma)$$.

    \begin{figure}
            \centering
            \includegraphics[width=0.65\linewidth]{images/md.png}
    \end{figure}
        
    \end{frame}

    \begin{frame}{Reward Function ($\mathcal{R}$)}
        \centering
        \renewcommand{\arraystretch}{1.5}
        \begin{tabular}{l r}
            \toprule
            \textbf{Event} & \textbf{Value} \\
            \midrule
            Forward Progress (per meter) & +5.0 \\
            Coin Collection & +20.0 \\
            Air Time (per second) & +5.0 \\
            Time Penalty (per step) & -0.1 \\
            Crash (Episode End) & -50.0 \\
            \bottomrule
        \end{tabular}
    \end{frame}

    \begin{frame}{Policy ($\pi$) and Discount Factor ($\gamma$)}
     The agent's goal is to learn an optimal \textbf{policy ($\pi^*$)}.
    
    \begin{itemize}
        \item In this project, the policy is approximated by a \textbf{deep neural network} due to the high-dimensional, continuous state space.
    \end{itemize}
        
    Future rewards are weighted by the \textbf{discount factor ($\gamma$)}.
    
    \begin{itemize}
        \item It balances the importance of immediate versus long-term rewards.
        \item We chose a high value of \textbf{$\gamma = 0.99$} to create a "far-sighted" agent and encourages long-term returns.
    \end{itemize}
        
    \end{frame}

    \begin{frame}{State Space ($\mathcal{S}$)}
        \begin{itemize}
            \item The agent has perfect knowledge of the state, leading it to a \textbf{perfect observability} scenario.
        \end{itemize}
    
        \begin{figure}
            \centering
            \includegraphics[width=0.8\linewidth]{images/states.jpg}
        \end{figure}
    \end{frame}

    \begin{frame}{Action Space ($\mathcal{A}$)}
        \begin{itemize}
            \item The agent does \textbf{not} have prior knowledge of this model, this puts it in a \textbf{model-free} context.
        \end{itemize}
        \begin{figure}
            \centering
            \includegraphics[width=0.8\linewidth]{images/action_space.jpg}
        \end{figure}
    \end{frame}

    \begin{frame}{Problem Classification}
        \begin{figure}
            \centering
            \includegraphics[width=0.8\linewidth]{images/knowledge_vs_observability.png}
        \end{figure}
    \end{frame}

\section{Deep Q-Network}

\begin{frame}{Characteristics of DQN}

    DQN combines the principles of \textbf{deep neural networks} with \textbf{Q-learning}.
    \vspace{1cm}
    \begin{itemize}
        \item \textbf{Off-policy:} learning from actions taken by different policies.
        \vspace{0.5cm}
        \item \textbf{Offline:} it collects a batch of experiences.
    \end{itemize}
\end{frame}

\begin{frame}{DQN Training}
    \begin{figure}
        \centering
        \includegraphics[width=0.8\linewidth]{images/experience_replay_buffer.png}
    \end{figure}
    \[L(\theta) = \left( \underbrace{r_{t+1} + \gamma \max_{a'} Q(s_{t+1}, a'; \theta)}_{\text{Target}} - \underbrace{Q(s, a; \theta)}_{\text{Prediction}} \right)^2\]
\end{frame}

\begin{frame}{DQN Algorithm}
    \begin{figure}
        \centering
        \includegraphics[width=\linewidth]{images/DQN_diagram.png}
    \end{figure}
    \begin{itemize}
        \item Semi-Gradient Method: $\hat{q}(s, a, \mathbf{w}) \approx q_{\star}(s, a), \mathbf{w} \in \mathbb{R}$ 
        \item Uses \textit{Replay Buffer} to tackle the \textit{moving target problem}.  
    \end{itemize}
\end{frame}

\begin{frame}{More specifically}
    \textbf{Weight update in DQN}
    $$
    \mathbf{w} \leftarrow \mathbf{w} + \alpha \left[ R + \gamma \max_{A'} \hat{q}(S', A', \mathbf{w}^{-}) - \hat{q}(S, A, \mathbf{w}) \right] \nabla \hat{q}(S, A, \mathbf{w})
    $$
\end{frame}

\section{Expected SARSA}

\begin{frame}{Characteristics of Expected SARSA}
    Expected SARSA combines the principles of statistical expectation with the on-policy learning algorithm SARSA.
    $$(s, a, r, s', a')$$
    \begin{itemize}
        \item \textbf{On-policy:} the update is based on the expected value according to the policy being followed.
        \vspace{0.5cm}
        \item \textbf{Online:} An update after each single step.
    \end{itemize}
\end{frame}

\begin{frame}{From SARSA to Expected SARSA}
    \begin{itemize}
        \item \textbf{SARSA}
        $$Q(s, a) \leftarrow Q(s, a) + \alpha \left[ r + \gamma Q(s', a') - Q(s, a) \right]$$
        \item \textbf{Expected SARSA}
        $$Q(s, a) \leftarrow Q(s, a) + \alpha \left[ r + \gamma \mathbb{E}[Q(s', a')] - Q(s, a) \right]$$
        $$\underbrace{\mathbb{E}[Q(s', a')]}_{\text{Expected value over all possible next actions}} = \sum_{a' \in \mathcal{A}} \pi(a'|s') Q(s', a')$$
    \end{itemize}
\end{frame}

\begin{frame}{Loss}
$$L(\theta) = \left( \underbrace{\left( r + \gamma \sum_{a' \in \mathcal{A}} \pi(a'|s') Q(s', a'; \theta^-) \right)}_{\text{Target}} - \underbrace{Q(s, a; \theta)}_{\text{Prediction}} \right)^2$$
\end{frame}

\section{Proximal Policy Optimization}

\begin{frame}{PPO Algorithm}
    \begin{figure}
        \centering
        \includegraphics[width=\linewidth]{images/PPO_diagram.png}
    \end{figure}
\end{frame}

\section{Results}

\begin{frame}{DQN - Loss vs Reward}
    \begin{figure}
        \centering
        \includegraphics[width=\linewidth]{images/DQN_rewardcurve.png}
        \includegraphics[width=\linewidth]{images/DQN_valueloss_curve.png}
    \end{figure}
\end{frame}

\begin{frame}{PPO - Loss vs Reward}
    \begin{figure}
        \centering
        \includegraphics[width=\linewidth]{images/PPO_diagram.png}
        \includegraphics[width=\linewidth]{images/PPO_diagram.png}
    \end{figure}
\end{frame}

\begin{frame}{PPO - Entropy}
    \begin{figure}
        \centering
        \includegraphics[width=\linewidth]{images/PPO_diagram.png}
    \end{figure}
\end{frame}

\begin{frame}{SARSA - Loss vs Reward}
    \begin{figure}
        \centering
        \includegraphics[width=\linewidth]{images/PPO_diagram.png}
        \includegraphics[width=\linewidth]{images/PPO_diagram.png}
    \end{figure}
\end{frame}

\begin{frame}{All vs All - Loss}
    \begin{figure}
        \centering
        \includegraphics[width=\linewidth]{images/all_valueloss_curve.png}
    \end{figure}
\end{frame}

\begin{frame}{All vs All - Reward}
    \begin{figure}
        \centering
        \includegraphics[width=\linewidth]{images/all_rewardcurve.png}
    \end{figure}
\end{frame}


\begin{frame}
\centering
{\Huge Thank you!}
\end{frame}



\end{document}
<|MERGE_RESOLUTION|>--- conflicted
+++ resolved
@@ -8,11 +8,7 @@
 \usepackage{graphicx,listings,stackengine}
 \usepackage{UoWstyle}
 
-<<<<<<< HEAD
-
-=======
-% Author/title info
->>>>>>> fa210e99
+
 \author{
     Giovanni Billo
     \and  
