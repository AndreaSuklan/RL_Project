\documentclass[serif]{beamer}  % for 4:3 ratio

% Encoding & packages
\usepackage[utf8]{inputenc}
\usepackage[T1]{fontenc} 
\usepackage{hyperref}
\usepackage{latexsym,amsmath,xcolor,multicol,booktabs,calligra}
\usepackage{graphicx,listings,stackengine}
\usepackage{UoWstyle}

% Author/title info
\author{
    Giovanni Billo
    \and  
    Andrea Suklan
    \and  
    Carlos Velázquez Fernández
}
\title{Analysis of RL Algorithms for a Simulated Hill Climb Racing Agent}
\date{\small July 28, 2025}

% Custom commands and colors
\def\cmd#1{\texttt{\color{red}\footnotesize $\backslash$#1}}
\def\env#1{\texttt{\color{blue}\footnotesize #1}}
\definecolor{deepblue}{rgb}{0,0,0.5}
\definecolor{deepred}{RGB}{153,0,0}
\definecolor{deepgreen}{rgb}{0,0.5,0}
\definecolor{halfgray}{gray}{0.55}

% Code listing setup
\lstset{
    basicstyle=\ttfamily\tiny,
    keywordstyle=\bfseries\color{deepgreen},
    emphstyle=\ttfamily\color{deepred},
    stringstyle=\color{deepblue},
    numbers=left,
    numberstyle=\tiny\color{halfgray},
    rulesepcolor=\color{red!20!green!20!blue!20},
    frame=shadowbox,
}

\begin{document}

\begin{frame}
    \vfill
    \begin{center}
        \includegraphics[keepaspectratio, scale=0.15]{images/logo.jpg}
        \vspace{1cm}
        \begin{beamercolorbox}[wd=\textwidth,center,rounded=true]{title}
            \textbf{Analysis of RL Algorithms for \\ a Simulated Hill Climb Racing Agent}
        \end{beamercolorbox}
        \vspace{1cm}
        {July 28, 2025}
    \end{center}
    \vfill
\end{frame} 

\begin{frame}    
\tableofcontents[sectionstyle=show,
subsectionstyle=show/shaded/hide,
subsubsectionstyle=show/shaded/hide]
\end{frame}

<<<<<<< HEAD
\section{Introduction}
=======

>>>>>>> a78f93b6

\section{Problem Definition}

    \begin{frame}{Markov Decision Process}

    A MDP is a \textbf{stochastic model for sequential decision making} defined by a tuple: $$(\mathcal{S}, \mathcal{A}, \mathcal{P}, \mathcal{R}, \gamma)$$.

    \begin{figure}
            \centering
            \includegraphics[width=0.65\linewidth]{presentation/images/md.png}
    \end{figure}
        
    \end{frame}

    \begin{frame}{Reward Function ($\mathcal{R}$)}
        \centering
        \renewcommand{\arraystretch}{1.5}
        \begin{tabular}{l r}
            \toprule
            \textbf{Event} & \textbf{Value} \\
            \midrule
            Forward Progress (per meter) & +5.0 \\
            Coin Collection & +20.0 \\
            Air Time (per second) & +5.0 \\
            Time Penalty (per step) & -0.1 \\
            Crash (Episode End) & -50.0 \\
            \bottomrule
        \end{tabular}
    \end{frame}

    \begin{frame}{Policy ($\pi$) and Discount Factor ($\gamma$)}
     The agent's goal is to learn an optimal \textbf{policy ($\pi^*$)}.
    
    \begin{itemize}
        \item In this project, the policy is approximated by a \textbf{deep neural network} due to the high-dimensional, continuous state space.
    \end{itemize}
        
    Future rewards are weighted by the \textbf{discount factor ($\gamma$)}.
    
    \begin{itemize}
        \item It balances the importance of immediate versus long-term rewards.
        \item We chose a high value of \textbf{$\gamma = 0.99$} to create a "far-sighted" agent and encourages long-term returns.
    \end{itemize}
        
    \end{frame}

    \begin{frame}{State Space ($\mathcal{S}$)}
        \begin{itemize}
            \item The agent has perfect knowledge of the state, leading it to a \textbf{perfect observability} scenario.
        \end{itemize}
    
        \begin{figure}
            \centering
            \includegraphics[width=0.8\linewidth]{presentation/images/states.jpg}
        \end{figure}
    \end{frame}

    \begin{frame}{Action Space ($\mathcal{A}$)}
        \begin{itemize}
            \item The agent does \textbf{not} have prior knowledge of this model, this puts it in a \textbf{model-free} context.
        \end{itemize}
        \begin{figure}
            \centering
            \includegraphics[width=0.8\linewidth]{images/action_space.jpg}
        \end{figure}
    \end{frame}

    \begin{frame}{Problem Classification}
        \begin{figure}
            \centering
            \includegraphics[width=0.8\linewidth]{images/knowledge_vs_observability.png}
        \end{figure}
    \end{frame}

\section{Deep Q-Network}

<<<<<<< HEAD
\begin{frame}{Based on Q-Learning}
    \begin{figure}
        \centering
        \includegraphics[width=\linewidth]{images/Q_LEARNING_ALGO.png}
    \end{figure}
    \begin{itemize}
        \item Model-Free (separate Prediction and Control) 
        \item Off-Policy
        \item $\epsilon$-greedy policy (with decay)
    \end{itemize}
=======

\begin{frame}{Characteristics of DQN}

    DQN combines the principles of \textbf{deep neural networks} with \textbf{Q-learning}.
    \vspace{1cm}
    \begin{itemize}
        \item \textbf{Off-policy:} learning from actions taken by different policies.
        \vspace{0.5cm}
        \item \textbf{Offline:} it collects a batch of experiences.
    \end{itemize}
\end{frame}

\begin{frame}{DQN Training}
    \begin{figure}
        \centering
        \includegraphics[width=0.8\linewidth]{images/experience_replay_buffer.png}
    \end{figure}
    \[L(\theta) = \left( \underbrace{r + \gamma \max_{a'} Q(s', a'; \theta)}_{\text{Target}} - \underbrace{Q(s, a; \theta)}_{\text{Prediction}} \right)^2\]
>>>>>>> a78f93b6
\end{frame}

\begin{frame}{DQN Algorithm}
    \begin{figure}
        \centering
        \includegraphics[width=\linewidth]{images/DQN_diagram.png}
    \end{figure}
    \begin{itemize}
        \item Semi-Gradient Method: $\hat{q}(s, a, \mathbf{w}) \approx q_{\star}(s, a), \mathbf{w} \in \mathbb{R}$ 
        \item Uses \textit{Replay Buffer} to tackle the \textit{moving target problem}.  
    \end{itemize}
\end{frame}

\begin{frame}{More specifically}
    \textbf{Weight update in DQN}
    $$
    \mathbf{w} \leftarrow \mathbf{w} + \alpha \left[ R + \gamma \max_{A'} \hat{q}(S', A', \mathbf{w}^{-}) - \hat{q}(S, A, \mathbf{w}) \right] \nabla \hat{q}(S, A, \mathbf{w})
    $$
\end{frame}

\section{Expected SARSA}

<<<<<<< HEAD
\begin{frame}{Expected SARSA Algorithm}
    \begin{figure}
        \centering
        \includegraphics[width=\linewidth]{images/ESARSA_diagram.png}
    \end{figure}
=======
\begin{frame}{Characteristics of Expected SARSA}
    Expected SARSA combines the principles of statistical expectation with the on-policy learning algorithm SARSA.
    $$(s, a, r, s', a')$$
    \begin{itemize}
        \item \textbf{On-policy:} the update is based on the expected value according to the policy being followed.
        \vspace{0.5cm}
        \item \textbf{Online:} An update after each single step.
    \end{itemize}
\end{frame}

\begin{frame}{From SARSA to Expected SARSA}
    \begin{itemize}
        \item \textbf{SARSA}
        $$Q(s, a) \leftarrow Q(s, a) + \alpha \left[ r + \gamma Q(s', a') - Q(s, a) \right]$$
        \item \textbf{Expected SARSA}
        $$Q(s, a) \leftarrow Q(s, a) + \alpha \left[ r + \gamma \mathbb{E}[Q(s', a')] - Q(s, a) \right]$$
        $$\underbrace{\mathbb{E}[Q(s', a')]}_{\text{Expected value over all possible next actions}} = \sum_{a' \in \mathcal{A}} \pi(a'|s') Q(s', a')$$
    \end{itemize}
\end{frame}

\begin{frame}{Loss}
$$L(\theta) = \left( \underbrace{\left( r + \gamma \sum_{a' \in \mathcal{A}} \pi(a'|s') Q(s', a'; \theta^-) \right)}_{\text{Target}} - \underbrace{Q(s, a; \theta)}_{\text{Prediction}} \right)^2$$
>>>>>>> a78f93b6
\end{frame}

\section{Proximal Policy Optimization}

\begin{frame}{PPO Algorithm}
    \begin{figure}
        \centering
        \includegraphics[width=\linewidth]{images/PPO_diagram.png}
    \end{figure}
\end{frame}

\section{Results}

\begin{frame}
\centering
{\Huge Thank you!}
\end{frame}

\bibliography{ref}
\bibliographystyle{plain}

\end{document}
<|MERGE_RESOLUTION|>--- conflicted
+++ resolved
@@ -61,12 +61,6 @@
 subsubsectionstyle=show/shaded/hide]
 \end{frame}
 
-<<<<<<< HEAD
-\section{Introduction}
-=======
-
->>>>>>> a78f93b6
-
 \section{Problem Definition}
 
     \begin{frame}{Markov Decision Process}
@@ -142,19 +136,6 @@
 
 \section{Deep Q-Network}
 
-<<<<<<< HEAD
-\begin{frame}{Based on Q-Learning}
-    \begin{figure}
-        \centering
-        \includegraphics[width=\linewidth]{images/Q_LEARNING_ALGO.png}
-    \end{figure}
-    \begin{itemize}
-        \item Model-Free (separate Prediction and Control) 
-        \item Off-Policy
-        \item $\epsilon$-greedy policy (with decay)
-    \end{itemize}
-=======
-
 \begin{frame}{Characteristics of DQN}
 
     DQN combines the principles of \textbf{deep neural networks} with \textbf{Q-learning}.
@@ -172,7 +153,6 @@
         \includegraphics[width=0.8\linewidth]{images/experience_replay_buffer.png}
     \end{figure}
     \[L(\theta) = \left( \underbrace{r + \gamma \max_{a'} Q(s', a'; \theta)}_{\text{Target}} - \underbrace{Q(s, a; \theta)}_{\text{Prediction}} \right)^2\]
->>>>>>> a78f93b6
 \end{frame}
 
 \begin{frame}{DQN Algorithm}
@@ -195,13 +175,6 @@
 
 \section{Expected SARSA}
 
-<<<<<<< HEAD
-\begin{frame}{Expected SARSA Algorithm}
-    \begin{figure}
-        \centering
-        \includegraphics[width=\linewidth]{images/ESARSA_diagram.png}
-    \end{figure}
-=======
 \begin{frame}{Characteristics of Expected SARSA}
     Expected SARSA combines the principles of statistical expectation with the on-policy learning algorithm SARSA.
     $$(s, a, r, s', a')$$
@@ -224,7 +197,6 @@
 
 \begin{frame}{Loss}
 $$L(\theta) = \left( \underbrace{\left( r + \gamma \sum_{a' \in \mathcal{A}} \pi(a'|s') Q(s', a'; \theta^-) \right)}_{\text{Target}} - \underbrace{Q(s, a; \theta)}_{\text{Prediction}} \right)^2$$
->>>>>>> a78f93b6
 \end{frame}
 
 \section{Proximal Policy Optimization}
@@ -237,6 +209,52 @@
 \end{frame}
 
 \section{Results}
+
+\begin{frame}{DQN - Loss vs Reward}
+    \begin{figure}
+        \centering
+        \includegraphics[width=\linewidth]{images/DQN_rewardcurve.png}
+        \includegraphics[width=\linewidth]{images/DQN_valueloss_curve.png}
+    \end{figure}
+\end{frame}
+
+\begin{frame}{PPO - Loss vs Reward}
+    \begin{figure}
+        \centering
+        \includegraphics[width=\linewidth]{images/PPO_diagram.png}
+        \includegraphics[width=\linewidth]{images/PPO_diagram.png}
+    \end{figure}
+\end{frame}
+
+\begin{frame}{PPO - Entropy}
+    \begin{figure}
+        \centering
+        \includegraphics[width=\linewidth]{images/PPO_diagram.png}
+    \end{figure}
+\end{frame}
+
+\begin{frame}{SARSA - Loss vs Reward}
+    \begin{figure}
+        \centering
+        \includegraphics[width=\linewidth]{images/PPO_diagram.png}
+        \includegraphics[width=\linewidth]{images/PPO_diagram.png}
+    \end{figure}
+\end{frame}
+
+\begin{frame}{All vs All - Loss}
+    \begin{figure}
+        \centering
+        \includegraphics[width=\linewidth]{images/all_valueloss_curve.png}
+    \end{figure}
+\end{frame}
+
+\begin{frame}{All vs All - Reward}
+    \begin{figure}
+        \centering
+        \includegraphics[width=\linewidth]{images/all_rewardcurve.png}
+    \end{figure}
+\end{frame}
+
 
 \begin{frame}
 \centering
