--- conflicted
+++ resolved
@@ -4,33 +4,21 @@
 from environment import HillClimbEnv
 from ppo import PPO
 from dqn import DQN
-<<<<<<< HEAD
 from sarsa import SARSA 
+from networks import SimpleNN, ActorCritic, MLP_Small
+from approximations import Linear, Polynomial
 
-# --- Directory Setup ---
-=======
-from networks import SimpleDQN, ActorCritic
-
-# --- Configuration ---
->>>>>>> 43820d8b
 MODELS_DIR = "./models"
 LOGS_DIR = "./logs"
 os.makedirs(MODELS_DIR, exist_ok=True)
 os.makedirs(LOGS_DIR, exist_ok=True)
 
-<<<<<<< HEAD
-def train(algorithm, model = "nn", degree=3):
+def train(algorithm, seed=None, model = "nn", degree=3, verbose=0):
     """
     Trains a new agent by calling the appropriate creation function.
     """
-    print(f"--- Starting training for {algorithm.upper()} with {model} model ---")
-=======
-def train(algorithm, seed=None):
-    """
-    Trains a new agent by calling the appropriate creation function.
-    """
-    print(f"--- Starting training for {algorithm.upper()} with seed {seed} ---")
->>>>>>> 43820d8b
+    print(f"--- Starting training for {algorithm.upper()} with {model} model and seed {seed} ---")
+
     
     run_name = f"{algorithm}_{seed}"
 
@@ -40,16 +28,15 @@
         env.reset(seed=seed)
 
     if algorithm == 'ppo':
-<<<<<<< HEAD
-        if model != "nn":
-            print(f"Warning: PPO does not support {model} model, using 'nn' instead.")
-            model = "nn"
-=======
+# <<<<<<< HEAD
+#         if model != "nn":
+#             print(f"Warning: PPO does not support {model} model, using 'nn' instead.")
+#             model = "nn"
+# =======
         model = ActorCritic(
             state_dim=env.observation_space.shape[0],
             action_dim=env.action_space.n
         )
->>>>>>> 43820d8b
         agent = PPO(
             env,
             model=model,
@@ -61,17 +48,14 @@
             n_epochs=10, 
             batch_size=64, 
         )
-<<<<<<< HEAD
-        agent.learn(timesteps=300000, verbose=1)
-=======
+
         log_data = agent.learn(total_timesteps=200000, verbose=verbose)
->>>>>>> 43820d8b
         
     elif algorithm == 'dqn':
-        model = SimpleDQN(
-            input_dim=env.observation_space.shape[0],
-            output_dim=env.action_space.n
-        )
+        # model = SimpleDQN(
+        #     input_dim=env.observation_space.shape[0],
+        #     output_dim=env.action_space.n
+        # )
         agent = DQN(
             env,
             model=model,
@@ -97,15 +81,11 @@
         return
     
     # Save the trained model
-<<<<<<< HEAD
     if model == "poly":
         model_path = os.path.join(MODELS_DIR, f"{algorithm}_{model}_{degree}_hill_climb.zip")
     else:
         model_path = os.path.join(MODELS_DIR, f"{algorithm}_{model}_hill_climb.zip")
-=======
-    print("--- Training Finished ---")
-    model_path = os.path.join(MODELS_DIR, f"{algorithm}_hill_climb.zip")
->>>>>>> 43820d8b
+
     agent.save(model_path)
 
     if log_data:
@@ -116,7 +96,7 @@
     env.close()
 
 
-def visualize(algorithm, model = "nn", degree=3):
+def visualize(algorithm, model = "nn", degree=3, verbose=0):
     """
     Visualizes a pre-trained agent.
     """
@@ -138,21 +118,13 @@
 
     print(f"--- Loading model: {model_path} ---")
     env = HillClimbEnv(render_mode="human")
-<<<<<<< HEAD
 
-=======
-    
->>>>>>> 43820d8b
     if algorithm == 'ppo':
         model = PPO.load(model_path, env=env, model_class=ActorCritic)
     elif algorithm == 'dqn':
-<<<<<<< HEAD
-        model = DQN.load(model_path, env=env)
+        model = DQN.load(model_path, env=env, model_class=SimpleDQN)
     elif algorithm == 'sarsa':
         model = SARSA.load(model_path, env=env)
-=======
-        model = DQN.load(model_path, env=env, model_class=SimpleDQN)
->>>>>>> 43820d8b
     else:
         print(f"Error: Unknown algorithm '{algorithm}'")
         env.close()
@@ -175,25 +147,15 @@
 if __name__ == '__main__':
     parser = argparse.ArgumentParser(description="Train or Visualize a Hill Climb Agent.")
     parser.add_argument("action", choices=["train", "visualize"], help="Action to perform.")
-<<<<<<< HEAD
     parser.add_argument("algorithm", choices=["ppo", "dqn", "sarsa"], help="Algorithm to use.")
     parser.add_argument("--model", choices=["linear", "nn", "poly"], default="nn", help="Model type for SARSA (default: nn).")
     parser.add_argument("--degree", type=int, default=3, help="Degree for polynomial model (default: 3).")
-=======
-    parser.add_argument("algorithm", choices=["ppo", "dqn"], help="Algorithm to use.")
     parser.add_argument("-s", "--seed", type=int, default=0, help="Random seed for the run.")
     parser.add_argument("-v", "--verbose", type=int, default=0, help="Verbosity level: 0=none, 1=summary, 2=debug")
->>>>>>> 43820d8b
 
     args = parser.parse_args()
 
     if args.action == "train":
-<<<<<<< HEAD
-        train(args.algorithm, args.model, args.degree)
-    elif args.action == "visualize":
-        visualize(args.algorithm, args.model, args.degree)
-=======
         train(args.algorithm, seed=args.seed, verbose=args.verbose)
     elif args.action == "visualize":
-        visualize(args.algorithm, verbose=args.verbose)
->>>>>>> 43820d8b
+        visualize(args.algorithm, verbose=args.verbose)