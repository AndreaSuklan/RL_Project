--- conflicted
+++ resolved
@@ -11,11 +11,7 @@
 os.makedirs(MODELS_DIR, exist_ok=True)
 os.makedirs(LOGS_DIR, exist_ok=True)
 
-<<<<<<< HEAD
-def train(algorithm, seed=None, model = "nn", degree=3, verbose=0, total_episodes=100):
-=======
-def train(algorithm, seed=None, model = "nn", degree=3, buffer_size=2048, verbose=0):
->>>>>>> 1a5e4aa7
+def train(algorithm, seed=None, model = "nn", degree=3, verbose=0, total_episodes=100,  buffer_size=2048):
     """
     Trains a new agent by calling the appropriate creation function.
     """
@@ -40,11 +36,7 @@
         agent = PPO(
             env,
             model=model,
-<<<<<<< HEAD
-            buffer_size=2000, 
-=======
             buffer_size=buffer_size, 
->>>>>>> 1a5e4aa7
             gamma=0.99, 
             gae_lambda=0.95, 
             lr=3e-4, 
@@ -53,11 +45,7 @@
             batch_size=64, 
         )
 
-<<<<<<< HEAD
         log_data = agent.learn(total_episodes=total_episodes, verbose=verbose)
-=======
-        log_data = agent.learn(total_episodes=50, verbose=verbose)
->>>>>>> 1a5e4aa7
         
     elif algorithm == 'dqn':
         agent = DQN(
@@ -67,15 +55,8 @@
             buffer_size=10000, 
             lr=0.001, 
             epsilon=0.1, 
-<<<<<<< HEAD
-            batch_size=64,
-            degree=degree,
-            seed=seed)
-        log_data = agent.learn(total_episodes=total_episodes, verbose=1)
-=======
             batch_size=64)
         log_data = agent.learn(total_episodes=50, verbose=verbose)
->>>>>>> 1a5e4aa7
 
     elif algorithm == 'sarsa':
         agent = SARSA(
@@ -83,17 +64,11 @@
             model=model,
             gamma=0.99, 
             lr=0.001, 
-<<<<<<< HEAD
             epsilon=0.1,
             degree=degree,
             seed=seed
             )
         log_data = agent.learn(total_episodes=total_episodes, verbose=1)
-=======
-            epsilon=0.1
-            )
-        log_data = agent.learn(total_episodes=50, verbose=verbose)
->>>>>>> 1a5e4aa7
         
     else:
         print(f"Error: Unknown algorithm '{algorithm}'")
@@ -183,10 +158,6 @@
     args = parser.parse_args()
 
     if args.action == "train":
-<<<<<<< HEAD
-        train(args.algorithm, seed=args.seed, model=args.model, degree=args.degree, verbose=args.verbose, total_episodes=args.episodes)
-=======
-        train(args.algorithm, seed=args.seed, model=args.model, degree=args.degree, buffer_size=args.buffer_size, verbose=args.verbose)
->>>>>>> 1a5e4aa7
+        train(args.algorithm, seed=args.seed, model=args.model, degree=args.degree, verbose=args.verbose, total_episodes=args.episodes, buffer_size=args.buffer_size)
     elif args.action == "visualize":
         visualize(args.algorithm, model=args.model, degree=args.degree, verbose=args.verbose, seed=args.seed)
