--- conflicted
+++ resolved
@@ -7,12 +7,7 @@
 from buffers import ReplayBuffer
 from tqdm import tqdm
 from networks import MLP_Small
-<<<<<<< HEAD
 from approximations import Linear, Polynomial
-=======
-
-
->>>>>>> 2797a0d1
 
 class DQN(RlAlgorithm):
     """Deep Q-Network (DQN) agent.
