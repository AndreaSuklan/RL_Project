import numpy as np
import torch
import torch.nn.functional as F
from base import RlAlgorithm
from buffers import ReplayBuffer
from tqdm import tqdm

<<<<<<< HEAD
def polynomial_features(x, degree=2):
    """
    Compute polynomial features up to the given degree.
    x: Tensor of shape [batch_size, input_dim]
    Returns: Tensor of shape [batch_size, num_poly_features]
    """
    # Start with degree 1 features
    features = [x]
    
    for d in range(2, degree + 1):
        features.append(x ** d)

class SimpleDQN(nn.Module):
    """A simple feedforward neural network for DQN policy.
    It takes the state as input and outputs Q-values for each action.
    """
    def __init__(self, input_dim, output_dim):
        super(SimpleDQN, self).__init__()
        self.fc1 = nn.Linear(input_dim, 512)
        self.fc2 = nn.Linear(512, output_dim)

    def forward(self, x):
        x = F.relu(self.fc1(x))
        return self.fc2(x)
    
class LinearDQN(nn.Module):
    """Linear function approximator for DQN."""
    def __init__(self, input_dim, output_dim):
        super(LinearDQN, self).__init__()
        self.linear = nn.Linear(input_dim, output_dim)

    def forward(self, x):
        return self.linear(x)

class PolynomialDQN(nn.Module):
    """Polynomial function approximator for DQN."""
    def __init__(self, input_dim, output_dim, degree=2):
        super(PolynomialDQN, self).__init__()
        self.degree = degree
        poly_dim = input_dim * degree  # e.g., x, x^2, ..., x^degree
        self.linear = nn.Linear(poly_dim, output_dim)

    def forward(self, x):
        poly_x = polynomial_features(x, self.degree)
        return self.linear(poly_x)

class ReplayBuffer:
    """A simple replay buffer to store experiences for DQN training."""
    def __init__(self, capacity):
        self.buffer = deque(maxlen=capacity)

    def add(self, state, action, reward, next_state, done):
        self.buffer.append((state, action, reward, next_state, done))

    def sample(self, batch_size):
        samples = random.sample(self.buffer, batch_size)
        states, actions, rewards, next_states, dones = zip(*samples)

        return (
            torch.from_numpy(np.array(states)).float(),
            torch.tensor(actions, dtype=torch.int64),
            torch.tensor(rewards, dtype=torch.float32),
            torch.from_numpy(np.array(next_states)).float(),
            torch.tensor(dones, dtype=torch.float32)
        )

    def __len__(self):
        return len(self.buffer)


class DQN:
    """Deep Q-Network (DQN) agent.
    This agent uses a simple feedforward neural network to approximate Q-values.
    It implements experience replay and epsilon-greedy action selection.
    Arguments:
        env: The environment to interact with.
        gamma: Discount factor for future rewards.
        lr: Learning rate for the optimizer.
        epsilon: Initial exploration rate for epsilon-greedy action selection.
        replay_capacity: Maximum size of the replay buffer.
        batch_size: Number of samples to draw from the replay buffer for training.
    """
    def __init__(self, env, gamma=0.99, lr=0.001, epsilon=0.1, replay_capacity=10000, batch_size=64, model="nn", degree=3):
        self.env = env
        self.gamma = gamma
        self.lr = lr
=======
class DQN(RlAlgorithm):
    def __init__(self, env, model, buffer_size=10000, gamma=0.99, lr=1e-3, epsilon=0.1, batch_size=64, verbose=0):
>>>>>>> 43820d8b
        self.epsilon = epsilon
        self.batch_size = batch_size
<<<<<<< HEAD
        self.model = model
        self.degree = degree

        #Policy selection
        if model == "linear":
            self.policy = LinearDQN(self.state_size, self.action_size)
        elif model == "nn":
            self.policy = SimpleDQN(self.state_size, self.action_size)
        elif model == "poly":
            self.policy = PolynomialDQN(self.state_size, self.action_size, degree=self.degree)
        else:
            raise ValueError(f"Unrecognized model {self.model}")
=======
        self.verbose = verbose
        super().__init__(env, model=model, buffer_size=buffer_size, gamma=gamma, lr=lr, batch_size=batch_size)
>>>>>>> 43820d8b

        self.buffer = ReplayBuffer(capacity=buffer_size)
        self.performance_traj = []

    def predict(self, observation, deterministic=True):
        state_tensor = torch.tensor(observation, dtype=torch.float32).unsqueeze(0)
        with torch.no_grad():
            q_values = self.model(state_tensor)
            if self.verbose >= 2:
                print(f"[PREDICT] Q-values: {q_values.numpy()}")
            return torch.argmax(q_values).item()

    def select_action(self, state):
        if np.random.rand() < self.epsilon:
            action = np.random.randint(self.action_size)
            if self.verbose >= 2:
                print(f"[SELECT] Random action: {action} (epsilon={self.epsilon})")
            return action
        else:
            with torch.no_grad():
                state_tensor = torch.tensor(state, dtype=torch.float32).unsqueeze(0)
                q_values = self.model(state_tensor)
                action = torch.argmax(q_values).item()
                if self.verbose >= 2:
                    print(f"[SELECT] Greedy action: {action} from Q-values {q_values.numpy()}")
                return action

    def train_step(self):
        if len(self.buffer) < self.batch_size:
            if self.verbose >= 2:
                print(f"[TRAIN] Not enough data in buffer ({len(self.buffer)}/{self.batch_size})")
            return None, None

        states, actions, rewards, next_states, dones = self.buffer.sample(self.batch_size)

        q_values = self.model(states).gather(1, actions.unsqueeze(1)).squeeze()
        with torch.no_grad():
            next_q_values = self.model(next_states).max(1)[0]
            targets = rewards + self.gamma * next_q_values * (1 - dones)

        loss = F.mse_loss(q_values, targets)

        self.optimizer.zero_grad()
        loss.backward()
        self.optimizer.step()

        if self.verbose >= 2:
            print(f"[TRAIN] Loss: {loss.item():.4f}, Mean Target: {targets.mean().item():.4f}, Mean Q: {q_values.mean().item():.4f}")

        return loss.item(), None

    def learn(self, total_timesteps, verbose=0):
        self.verbose = verbose  # set the verbosity level
        log_data = []

        state, _ = self.env.reset()
        current_timesteps = 0
        episode_reward = 0
        episode_num = 0

        episode_losses = []

        pbar = tqdm(total=total_timesteps, desc="Training DQN")

        while current_timesteps < total_timesteps:
            action = self.select_action(state)
            next_state, reward, terminated, truncated, _ = self.env.step(action)
            done = terminated or truncated

            self.buffer.add(state, action, reward, next_state, done)
            state = next_state
            episode_reward += reward

            self.performance_traj.append(reward)
            current_timesteps += 1
            pbar.update(1)

            loss, _ = self.train_step()
            if loss is not None:
                episode_losses.append(loss)

            if done:
                mean_loss = np.mean(episode_losses) if episode_losses else None
                log_data.append({
                    "timestep": current_timesteps,
                    "reward": episode_reward,
                    "value_loss": mean_loss
                })
                episode_num += 1

                if self.verbose >= 1 and episode_num % 10 == 0:
                    mean_reward = np.mean(self.performance_traj[-10:])
                    print(f"\n[INFO] Episode {episode_num}, Timestep {current_timesteps}, Mean Reward (last 10): {mean_reward:.2f}, Last Loss: {loss:.4f if loss else None}")

                state, _ = self.env.reset()
                episode_reward = 0
                episode_losses = []

        pbar.close()
        return log_data



#class DQN(RlAlgorithm):
#    def __init__(self, env, model,  buffer_size=10000, gamma=0.99, lr=1e-3, epsilon=0.1, batch_size=64):
#        self.epsilon = epsilon
#        self.batch_size = batch_size
#        super().__init__(env, model=model, buffer_size=buffer_size, gamma=gamma, lr=lr, batch_size=batch_size)

#        self.buffer = ReplayBuffer(capacity=buffer_size)
#        self.performance_traj = []

#    def predict(self, observation, deterministic=True):
#        state_tensor = torch.tensor(observation, dtype=torch.float32).unsqueeze(0)
#        with torch.no_grad():
#            q_values = self.model(state_tensor)
#            return torch.argmax(q_values).item()

#    def select_action(self, state):
#        if np.random.rand() < self.epsilon:
#            return np.random.randint(self.action_size)
#        with torch.no_grad():
#            state_tensor = torch.tensor(state, dtype=torch.float32).unsqueeze(0)
#            q_values = self.model(state_tensor)
#            return torch.argmax(q_values).item()


#    def train_step(self):
#        if len(self.buffer) < self.batch_size:
#            return None, None

#        states, actions, rewards, next_states, dones = self.buffer.sample(self.batch_size)

#        q_values = self.model(states).gather(1, actions.unsqueeze(1)).squeeze()
#        with torch.no_grad():
#            #mean_q_value = self.policy_network(states).mean().item()
#            next_q_values = self.model(next_states).max(1)[0]
#            targets = rewards + self.gamma * next_q_values * (1 - dones)

#        loss = F.mse_loss(q_values, targets)

#        self.optimizer.zero_grad()
#        loss.backward()
#        self.optimizer.step()

#        return loss.item(), None#, mean_q_value

#    def learn(self, total_timesteps, verbose=0):
#        log_data = [] 
        
#        state, _ = self.env.reset()
#        current_timesteps = 0
#        episode_reward = 0
#        episode_num = 0

#        episode_losses = []
#        episode_q_values = []

#        pbar = tqdm(total=total_timesteps, desc="Training DQN")

#        while current_timesteps < total_timesteps:
#            action = self.select_action(state)
#            next_state, reward, terminated, truncated, _ = self.env.step(action)
#            done = terminated or truncated

#            self.buffer.add(state, action, reward, next_state, done)
#            state = next_state
#            episode_reward += reward

#            self.performance_traj.append(reward)      

#            current_timesteps += 1
#            pbar.update(1)

#            loss, _ = self.train_step()
            
#            if loss is not None:
#                episode_losses.append(loss)
#                #episode_q_values.append(mean_q)
            
#            if done:
#                mean_loss = np.mean(episode_losses) if episode_losses else None
#                #mean_q = np.mean(episode_q_values) if episode_q_values else None

#                log_data.append({
#                    "timestep": current_timesteps,
#                    "reward": episode_reward,
#                    "value_loss": mean_loss,
#                    #"mean_q_value": mean_q
#                })
#                episode_num += 1
                
#                if verbose and episode_num % 10 == 0:
#                    mean_reward = np.mean(self.performance_traj[-10:])
#                    if loss is not None:
#                        print(f"\nEpisode {episode_num}, Timestep {current_timesteps}, Mean Reward (last 10): {mean_reward:.2f}, Last Loss: {loss:.4f}")
#                    else:
#                        print(f"\nEpisode {episode_num}, Timestep {current_timesteps}, Mean Reward (last 10): {mean_reward:.2f}")

#                state, _ = self.env.reset()
#                episode_reward = 0
#                episode_losses = []
#                episode_q_values = []

#        pbar.close()
#        return log_data<|MERGE_RESOLUTION|>--- conflicted
+++ resolved
@@ -1,82 +1,38 @@
 import numpy as np
 import torch
+import torch.nn as nn
 import torch.nn.functional as F
 from base import RlAlgorithm
 from buffers import ReplayBuffer
 from tqdm import tqdm
-
-<<<<<<< HEAD
-def polynomial_features(x, degree=2):
-    """
-    Compute polynomial features up to the given degree.
-    x: Tensor of shape [batch_size, input_dim]
-    Returns: Tensor of shape [batch_size, num_poly_features]
-    """
-    # Start with degree 1 features
-    features = [x]
-    
-    for d in range(2, degree + 1):
-        features.append(x ** d)
-
-class SimpleDQN(nn.Module):
-    """A simple feedforward neural network for DQN policy.
-    It takes the state as input and outputs Q-values for each action.
-    """
-    def __init__(self, input_dim, output_dim):
-        super(SimpleDQN, self).__init__()
-        self.fc1 = nn.Linear(input_dim, 512)
-        self.fc2 = nn.Linear(512, output_dim)
-
-    def forward(self, x):
-        x = F.relu(self.fc1(x))
-        return self.fc2(x)
-    
-class LinearDQN(nn.Module):
-    """Linear function approximator for DQN."""
-    def __init__(self, input_dim, output_dim):
-        super(LinearDQN, self).__init__()
-        self.linear = nn.Linear(input_dim, output_dim)
-
-    def forward(self, x):
-        return self.linear(x)
-
-class PolynomialDQN(nn.Module):
-    """Polynomial function approximator for DQN."""
-    def __init__(self, input_dim, output_dim, degree=2):
-        super(PolynomialDQN, self).__init__()
-        self.degree = degree
-        poly_dim = input_dim * degree  # e.g., x, x^2, ..., x^degree
-        self.linear = nn.Linear(poly_dim, output_dim)
-
-    def forward(self, x):
-        poly_x = polynomial_features(x, self.degree)
-        return self.linear(poly_x)
-
-class ReplayBuffer:
-    """A simple replay buffer to store experiences for DQN training."""
-    def __init__(self, capacity):
-        self.buffer = deque(maxlen=capacity)
-
-    def add(self, state, action, reward, next_state, done):
-        self.buffer.append((state, action, reward, next_state, done))
-
-    def sample(self, batch_size):
-        samples = random.sample(self.buffer, batch_size)
-        states, actions, rewards, next_states, dones = zip(*samples)
-
-        return (
-            torch.from_numpy(np.array(states)).float(),
-            torch.tensor(actions, dtype=torch.int64),
-            torch.tensor(rewards, dtype=torch.float32),
-            torch.from_numpy(np.array(next_states)).float(),
-            torch.tensor(dones, dtype=torch.float32)
-        )
-
-    def __len__(self):
-        return len(self.buffer)
-
-
-class DQN:
+from networks import MLP_Small
+
+## shouldn't be needed
+# class ReplayBuffer:
+#     """A simple replay buffer to store experiences for DQN training."""
+#     def __init__(self, capacity):
+#         self.buffer = deque(maxlen=capacity)
+
+#     def add(self, state, action, reward, next_state, done):
+#         self.buffer.append((state, action, reward, next_state, done))
+
+#     def sample(self, batch_size):
+#         samples = random.sample(self.buffer, batch_size)
+#         states, actions, rewards, next_states, dones = zip(*samples)
+
+#         return (
+#             torch.from_numpy(np.array(states)).float(),
+#             torch.tensor(actions, dtype=torch.int64),
+#             torch.tensor(rewards, dtype=torch.float32),
+#             torch.from_numpy(np.array(next_states)).float(),
+#             torch.tensor(dones, dtype=torch.float32)
+#         )
+
+#     def __len__(self):
+#         return len(self.buffer)
+
+
+class DQN(RlAlgorithm):
     """Deep Q-Network (DQN) agent.
     This agent uses a simple feedforward neural network to approximate Q-values.
     It implements experience replay and epsilon-greedy action selection.
@@ -85,36 +41,30 @@
         gamma: Discount factor for future rewards.
         lr: Learning rate for the optimizer.
         epsilon: Initial exploration rate for epsilon-greedy action selection.
-        replay_capacity: Maximum size of the replay buffer.
+        buffer_size: Maximum size of the replay buffer.
         batch_size: Number of samples to draw from the replay buffer for training.
     """
-    def __init__(self, env, gamma=0.99, lr=0.001, epsilon=0.1, replay_capacity=10000, batch_size=64, model="nn", degree=3):
+    def __init__(self, env, gamma=0.99, lr=0.001, epsilon=0.1, buffer_size=10000, batch_size=64, model="nn", degree=3, verbose=0):
         self.env = env
         self.gamma = gamma
         self.lr = lr
-=======
-class DQN(RlAlgorithm):
-    def __init__(self, env, model, buffer_size=10000, gamma=0.99, lr=1e-3, epsilon=0.1, batch_size=64, verbose=0):
->>>>>>> 43820d8b
         self.epsilon = epsilon
         self.batch_size = batch_size
-<<<<<<< HEAD
         self.model = model
         self.degree = degree
 
-        #Policy selection
+         #Policy selection
         if model == "linear":
-            self.policy = LinearDQN(self.state_size, self.action_size)
+            self.model= Linear(env.observation_space.shape[0], env.action_space.n)
         elif model == "nn":
-            self.policy = SimpleDQN(self.state_size, self.action_size)
+            self.model = MLP_Small(env.observation_space.shape[0], env.action_space.n)
         elif model == "poly":
-            self.policy = PolynomialDQN(self.state_size, self.action_size, degree=self.degree)
+            self.model = Polynomial(env.observation_space.shape[0], env.action_space.n, degree=self.degree)
         else:
             raise ValueError(f"Unrecognized model {self.model}")
-=======
-        self.verbose = verbose
-        super().__init__(env, model=model, buffer_size=buffer_size, gamma=gamma, lr=lr, batch_size=batch_size)
->>>>>>> 43820d8b
+       
+        super().__init__(env, model=self.model, buffer_size=buffer_size, gamma=gamma, lr=lr, batch_size=batch_size, verbose=0)
+
 
         self.buffer = ReplayBuffer(capacity=buffer_size)
         self.performance_traj = []
