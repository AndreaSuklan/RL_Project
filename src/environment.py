--- conflicted
+++ resolved
@@ -108,11 +108,7 @@
         self.step_count = 0
         
         # --- Action & Observation Spaces ---
-<<<<<<< HEAD
         self.action_space = spaces.Discrete(3)
-=======
-        self.action_space = spaces.Discrete(3) # 0:No-op, 1:Accelerate Left, 2:Accelerate Right
->>>>>>> f37e5d1d
         high = np.array([np.inf] * 19, dtype=np.float32)
         self.observation_space = spaces.Box(-high, high, dtype=np.float32)
 
